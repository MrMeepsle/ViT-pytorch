# coding=utf-8
from __future__ import absolute_import
from __future__ import division
from __future__ import print_function

import copy
import logging
import math

from os.path import join as pjoin

import torch
import torch.nn as nn
import numpy as np

from torch.nn import CrossEntropyLoss, Dropout, Softmax, Linear, Conv2d, LayerNorm
from torch.nn.modules.utils import _pair
from scipy import ndimage

import models.configs as configs

from .modeling_resnet import ResNetV2


logger = logging.getLogger(__name__)


ATTENTION_Q = "MultiHeadDotProductAttention_1/query"
ATTENTION_K = "MultiHeadDotProductAttention_1/key"
ATTENTION_V = "MultiHeadDotProductAttention_1/value"
ATTENTION_OUT = "MultiHeadDotProductAttention_1/out"
FC_0 = "MlpBlock_3/Dense_0"
FC_1 = "MlpBlock_3/Dense_1"
ATTENTION_NORM = "LayerNorm_0"
MLP_NORM = "LayerNorm_2"


def np2th(weights, conv=False):
    """Possibly convert HWIO to OIHW."""
    if conv:
        weights = weights.transpose([3, 2, 0, 1])
    return torch.from_numpy(weights)


def swish(x):
    return x * torch.sigmoid(x)


ACT2FN = {"gelu": torch.nn.functional.gelu, "relu": torch.nn.functional.relu, "swish": swish}


class Attention(nn.Module):
    def __init__(self, config, vis):
        super(Attention, self).__init__()
        self.vis = vis
        self.num_attention_heads = config.transformer["num_heads"]
        self.attention_head_size = int(config.hidden_size / self.num_attention_heads)
        self.all_head_size = self.num_attention_heads * self.attention_head_size

        self.query = Linear(config.hidden_size, self.all_head_size)
        self.key = Linear(config.hidden_size, self.all_head_size)
        self.value = Linear(config.hidden_size, self.all_head_size)

        self.out = Linear(config.hidden_size, config.hidden_size)
        self.attn_dropout = Dropout(config.transformer["attention_dropout_rate"])
        self.proj_dropout = Dropout(config.transformer["attention_dropout_rate"])

        self.softmax = Softmax(dim=-1)

    def transpose_for_scores(self, x):
        new_x_shape = x.size()[:-1] + (self.num_attention_heads, self.attention_head_size)
        x = x.view(*new_x_shape)
        return x.permute(0, 2, 1, 3)

    def forward(self, hidden_states):
        mixed_query_layer = self.query(hidden_states)
        mixed_key_layer = self.key(hidden_states)
        mixed_value_layer = self.value(hidden_states)

        query_layer = self.transpose_for_scores(mixed_query_layer)
        key_layer = self.transpose_for_scores(mixed_key_layer)
        value_layer = self.transpose_for_scores(mixed_value_layer)

        attention_scores = torch.matmul(query_layer, key_layer.transpose(-1, -2))
        attention_scores = attention_scores / math.sqrt(self.attention_head_size)
        attention_probs = self.softmax(attention_scores)
        weights = attention_probs if self.vis else None
        attention_probs = self.attn_dropout(attention_probs)

        context_layer = torch.matmul(attention_probs, value_layer)
        context_layer = context_layer.permute(0, 2, 1, 3).contiguous()
        new_context_layer_shape = context_layer.size()[:-2] + (self.all_head_size,)
        context_layer = context_layer.view(*new_context_layer_shape)
        attention_output = self.out(context_layer)
        attention_output = self.proj_dropout(attention_output)
        return attention_output, weights


class Mlp(nn.Module):
    def __init__(self, config):
        super(Mlp, self).__init__()
        self.fc1 = Linear(config.hidden_size, config.transformer["mlp_dim"])
        self.fc2 = Linear(config.transformer["mlp_dim"], config.hidden_size)
        self.act_fn = ACT2FN["gelu"]
        self.dropout = Dropout(config.transformer["dropout_rate"])

        self._init_weights()

    def _init_weights(self):
        nn.init.xavier_uniform_(self.fc1.weight)
        nn.init.xavier_uniform_(self.fc2.weight)
        nn.init.normal_(self.fc1.bias, std=1e-6)
        nn.init.normal_(self.fc2.bias, std=1e-6)

    def forward(self, x):
        x = self.fc1(x)
        x = self.act_fn(x)
        x = self.dropout(x)
        x = self.fc2(x)
        x = self.dropout(x)
        return x


class Embeddings(nn.Module):
    """Construct the embeddings from patch, position embeddings.
    """
    def __init__(self, config, img_size, in_channels=3):
        super(Embeddings, self).__init__()
        self.hybrid = None
        img_size = _pair(img_size)

        if config.patches.get("grid") is not None:
            grid_size = config.patches["grid"]
            patch_size = (img_size[0] // 16 // grid_size[0], img_size[1] // 16 // grid_size[1])
            n_patches = (img_size[0] // 16) * (img_size[1] // 16)
            self.hybrid = True
        else:
            patch_size = _pair(config.patches["size"])
            n_patches = (img_size[0] // patch_size[0]) * (img_size[1] // patch_size[1])
            self.hybrid = False

        if self.hybrid:
            self.hybrid_model = ResNetV2(block_units=config.resnet.num_layers,
                                         width_factor=config.resnet.width_factor)
            in_channels = self.hybrid_model.width * 16
        self.patch_embeddings = Conv2d(in_channels=in_channels,
                                       out_channels=config.hidden_size,
                                       kernel_size=patch_size,
                                       stride=patch_size)
<<<<<<< HEAD
        self.position_embeddings = nn.Parameter(torch.zeros(1, n_patches+1, config.hidden_size), requires_grad=False)
        self.cls_token = nn.Parameter(torch.zeros(1, 1, config.hidden_size))
=======
        self.position_embeddings = nn.Parameter(torch.zeros(1, n_patches+1, config.hidden_size))
        self.position_embeddings = nn.Parameter(torch.zeros(1, n_patches + 1, config.hidden_size), requires_grad=False)
>>>>>>> 99623aa3

        self.dropout = Dropout(config.transformer["dropout_rate"])

    def forward(self, x):
        B = x.shape[0]
        cls_tokens = self.cls_token.expand(B, -1, -1)

        if self.hybrid:
            x = self.hybrid_model(x)
        x = self.patch_embeddings(x)
        x = x.flatten(2)
        x = x.transpose(-1, -2)
        x = torch.cat((cls_tokens, x), dim=1)

        embeddings = x + self.position_embeddings
        embeddings = self.dropout(embeddings)
        return embeddings


class Block(nn.Module):
    def __init__(self, config, vis):
        super(Block, self).__init__()
        self.hidden_size = config.hidden_size
        self.attention_norm = LayerNorm(config.hidden_size, eps=1e-6)
        self.ffn_norm = LayerNorm(config.hidden_size, eps=1e-6)
        self.ffn = Mlp(config)
        self.attn = Attention(config, vis)

    def forward(self, x):
        h = x
        x = self.attention_norm(x)
        x, weights = self.attn(x)
        x = x + h

        h = x
        x = self.ffn_norm(x)
        x = self.ffn(x)
        x = x + h
        return x, weights

    def load_from(self, weights, n_block):
        ROOT = f"Transformer/encoderblock_{n_block}"
        with torch.no_grad():
            query_weight = np2th(weights[pjoin(ROOT, ATTENTION_Q, "kernel")]).view(self.hidden_size, self.hidden_size).t()
            key_weight = np2th(weights[pjoin(ROOT, ATTENTION_K, "kernel")]).view(self.hidden_size, self.hidden_size).t()
            value_weight = np2th(weights[pjoin(ROOT, ATTENTION_V, "kernel")]).view(self.hidden_size, self.hidden_size).t()
            out_weight = np2th(weights[pjoin(ROOT, ATTENTION_OUT, "kernel")]).view(self.hidden_size, self.hidden_size).t()

            query_bias = np2th(weights[pjoin(ROOT, ATTENTION_Q, "bias")]).view(-1)
            key_bias = np2th(weights[pjoin(ROOT, ATTENTION_K, "bias")]).view(-1)
            value_bias = np2th(weights[pjoin(ROOT, ATTENTION_V, "bias")]).view(-1)
            out_bias = np2th(weights[pjoin(ROOT, ATTENTION_OUT, "bias")]).view(-1)

            self.attn.query.weight.copy_(query_weight)
            self.attn.key.weight.copy_(key_weight)
            self.attn.value.weight.copy_(value_weight)
            self.attn.out.weight.copy_(out_weight)
            self.attn.query.bias.copy_(query_bias)
            self.attn.key.bias.copy_(key_bias)
            self.attn.value.bias.copy_(value_bias)
            self.attn.out.bias.copy_(out_bias)

            mlp_weight_0 = np2th(weights[pjoin(ROOT, FC_0, "kernel")]).t()
            mlp_weight_1 = np2th(weights[pjoin(ROOT, FC_1, "kernel")]).t()
            mlp_bias_0 = np2th(weights[pjoin(ROOT, FC_0, "bias")]).t()
            mlp_bias_1 = np2th(weights[pjoin(ROOT, FC_1, "bias")]).t()

            self.ffn.fc1.weight.copy_(mlp_weight_0)
            self.ffn.fc2.weight.copy_(mlp_weight_1)
            self.ffn.fc1.bias.copy_(mlp_bias_0)
            self.ffn.fc2.bias.copy_(mlp_bias_1)

            self.attention_norm.weight.copy_(np2th(weights[pjoin(ROOT, ATTENTION_NORM, "scale")]))
            self.attention_norm.bias.copy_(np2th(weights[pjoin(ROOT, ATTENTION_NORM, "bias")]))
            self.ffn_norm.weight.copy_(np2th(weights[pjoin(ROOT, MLP_NORM, "scale")]))
            self.ffn_norm.bias.copy_(np2th(weights[pjoin(ROOT, MLP_NORM, "bias")]))


class Encoder(nn.Module):
    def __init__(self, config, vis):
        super(Encoder, self).__init__()
        self.vis = vis
        self.layer = nn.ModuleList()
        self.encoder_norm = LayerNorm(config.hidden_size, eps=1e-6)
        for _ in range(config.transformer["num_layers"]):
            layer = Block(config, vis)
            self.layer.append(copy.deepcopy(layer))

    def forward(self, hidden_states):
        attn_weights = []
        for layer_block in self.layer:
            hidden_states, weights = layer_block(hidden_states)
            if self.vis:
                attn_weights.append(weights)
        encoded = self.encoder_norm(hidden_states)
        return encoded, attn_weights


class Transformer(nn.Module):
    def __init__(self, config, img_size, vis):
        super(Transformer, self).__init__()
        self.embeddings = Embeddings(config, img_size=img_size)
        self.encoder = Encoder(config, vis)

    def forward(self, input_ids):
        embedding_output = self.embeddings(input_ids)
        encoded, attn_weights = self.encoder(embedding_output)
        return encoded, attn_weights


class VisionTransformer(nn.Module):
    def __init__(self, config, img_size=224, num_classes=21843, zero_head=False, vis=False):
        super(VisionTransformer, self).__init__()
        self.num_classes = num_classes
        self.zero_head = zero_head
        self.classifier = config.classifier

        self.transformer = Transformer(config, img_size, vis)
        self.head = Linear(config.hidden_size, num_classes)

    def forward(self, x, labels=None):
        x, attn_weights = self.transformer(x)
        logits = self.head(x[:, 0])

        if labels is not None:
            loss_fct = CrossEntropyLoss()
            loss = loss_fct(logits.view(-1, self.num_classes), labels.view(-1))
            return loss
        else:
            return logits, attn_weights

    def load_from(self, weights):
        with torch.no_grad():
            if self.zero_head:  # Is zero head
                nn.init.zeros_(self.head.weight)
                nn.init.zeros_(self.head.bias)
            else:
                self.head.weight.copy_(np2th(weights["head/kernel"]).t())
                self.head.bias.copy_(np2th(weights["head/bias"]).t())

            self.transformer.embeddings.patch_embeddings.weight.copy_(
                np2th(weights["embedding/kernel"], conv=True))  # [hidden,channel,patch,patch]
            self.transformer.embeddings.patch_embeddings.bias.copy_(np2th(weights["embedding/bias"]))  # [hidden]
            self.transformer.embeddings.cls_token.copy_(np2th(weights["cls"]))  # [1,1,hidden]
            self.transformer.encoder.encoder_norm.weight.copy_(
                np2th(weights["Transformer/encoder_norm/scale"]))  # [hidden]
            self.transformer.encoder.encoder_norm.bias.copy_(
                np2th(weights["Transformer/encoder_norm/bias"]))  # [hidden]

            # Here the positional embedding happens
            posemb = np2th(weights["Transformer/posembed_input/pos_embedding"]) # [1,577?,hidden]
            posemb_new = self.transformer.embeddings.position_embeddings # [1,2,hidden] TODO : make new positional embeddings here
            if posemb.size() == posemb_new.size():  # use prelearnt positional embeddings for this
                # self.transformer.embeddings.position_embeddings.copy_(posemb_new)
                return
            else:
                logger.info("load_pretrained: resized variant: %s to %s" % (posemb.size(), posemb_new.size()))
                ntok_new = posemb_new.size(1)

                if self.classifier == "token":
                    posemb_tok, posemb_grid = posemb[:, :1], posemb[0, 1:]
                    ntok_new -= 1
                else:
                    posemb_tok, posemb_grid = posemb[:, :0], posemb[0]

                gs_old = int(np.sqrt(len(posemb_grid)))
                gs_new = int(np.sqrt(ntok_new))
                print('load_pretrained: grid-size from %s to %s' % (gs_old, gs_new))
                posemb_grid = posemb_grid.reshape(gs_old, gs_old, -1)

                zoom = (gs_new / gs_old, gs_new / gs_old, 1)
                posemb_grid = ndimage.zoom(posemb_grid, zoom, order=1)
                posemb_grid = posemb_grid.reshape(1, gs_new * gs_new, -1)
                posemb = np.concatenate([posemb_tok, posemb_grid], axis=1)
                # self.transformer.embeddings.position_embeddings.copy_(np2th(posemb))

            for bname, block in self.transformer.encoder.named_children():
                for uname, unit in block.named_children():
                    unit.load_from(weights, n_block=uname)

            if self.transformer.embeddings.hybrid: # Don't consider hybrids for now
                self.transformer.embeddings.hybrid_model.root.conv.weight.copy_(
                    np2th(weights["conv_root/kernel"], conv=True))
                gn_weight = np2th(weights["gn_root/scale"]).view(-1)
                gn_bias = np2th(weights["gn_root/bias"]).view(-1)
                self.transformer.embeddings.hybrid_model.root.gn.weight.copy_(gn_weight)
                self.transformer.embeddings.hybrid_model.root.gn.bias.copy_(gn_bias)

                for bname, block in self.transformer.embeddings.hybrid_model.body.named_children():
                    for uname, unit in block.named_children():
                        unit.load_from(weights, n_block=bname, n_unit=uname)


CONFIGS = {
    'ViT-B_16': configs.get_b16_config(),
    'ViT-B_32': configs.get_b32_config(),
    'ViT-L_16': configs.get_l16_config(),
    'ViT-L_32': configs.get_l32_config(),
    'ViT-H_14': configs.get_h14_config(),
    'R50-ViT-B_16': configs.get_r50_b16_config(),
    'testing': configs.get_testing(),
}<|MERGE_RESOLUTION|>--- conflicted
+++ resolved
@@ -147,13 +147,8 @@
                                        out_channels=config.hidden_size,
                                        kernel_size=patch_size,
                                        stride=patch_size)
-<<<<<<< HEAD
         self.position_embeddings = nn.Parameter(torch.zeros(1, n_patches+1, config.hidden_size), requires_grad=False)
         self.cls_token = nn.Parameter(torch.zeros(1, 1, config.hidden_size))
-=======
-        self.position_embeddings = nn.Parameter(torch.zeros(1, n_patches+1, config.hidden_size))
-        self.position_embeddings = nn.Parameter(torch.zeros(1, n_patches + 1, config.hidden_size), requires_grad=False)
->>>>>>> 99623aa3
 
         self.dropout = Dropout(config.transformer["dropout_rate"])
 
